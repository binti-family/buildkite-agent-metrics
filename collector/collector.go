--- conflicted
+++ resolved
@@ -200,29 +200,6 @@
 		return err
 	}
 
-<<<<<<< HEAD
-		log.Printf("Found organization %q", allMetrics.Organization.Slug)
-		result.Org = allMetrics.Organization.Slug
-
-		result.Totals[ScheduledJobsCount] = allMetrics.Jobs.Scheduled
-		result.Totals[RunningJobsCount] = allMetrics.Jobs.Running
-		result.Totals[UnfinishedJobsCount] = allMetrics.Jobs.Total
-		result.Totals[WaitingJobsCount] = allMetrics.Jobs.Waiting
-		result.Totals[IdleAgentCount] = allMetrics.Agents.Idle
-		result.Totals[BusyAgentCount] = allMetrics.Agents.Busy
-		result.Totals[TotalAgentCount] = allMetrics.Agents.Total
-		result.Totals[BusyAgentPercentage] = busyAgentPercentage(allMetrics.Agents.metricsAgentsResponse)
-
-		for queueName, queueJobMetrics := range allMetrics.Jobs.Queues {
-			if _, ok := result.Queues[queueName]; !ok {
-				result.Queues[queueName] = map[string]int{}
-			}
-			result.Queues[queueName][ScheduledJobsCount] = queueJobMetrics.Scheduled
-			result.Queues[queueName][RunningJobsCount] = queueJobMetrics.Running
-			result.Queues[queueName][UnfinishedJobsCount] = queueJobMetrics.Total
-			result.Queues[queueName][WaitingJobsCount] = queueJobMetrics.Waiting
-			result.Queues[queueName][BintiRequiredAgentCount] = queueJobMetrics.Scheduled + queueJobMetrics.Running
-=======
 	if allMetrics.Organization.Slug == "" {
 		return fmt.Errorf("No organization slug was found in the metrics response")
 	}
@@ -243,12 +220,12 @@
 	for queueName, queueJobMetrics := range allMetrics.Jobs.Queues {
 		if _, ok := result.Queues[queueName]; !ok {
 			result.Queues[queueName] = map[string]int{}
->>>>>>> 455a2fa4
 		}
 		result.Queues[queueName][ScheduledJobsCount] = queueJobMetrics.Scheduled
 		result.Queues[queueName][RunningJobsCount] = queueJobMetrics.Running
 		result.Queues[queueName][UnfinishedJobsCount] = queueJobMetrics.Total
 		result.Queues[queueName][WaitingJobsCount] = queueJobMetrics.Waiting
+		result.Queues[queueName][BintiRequiredAgentCount] = queueJobMetrics.Waiting + queueJobMetrics.Running
 	}
 
 	for queueName, queueAgentMetrics := range allMetrics.Agents.Queues {
@@ -305,21 +282,6 @@
 		}
 	}
 
-<<<<<<< HEAD
-			log.Printf("Found organization %q", queueMetrics.Organization.Slug)
-			result.Org = queueMetrics.Organization.Slug
-
-			result.Queues[queue] = map[string]int{
-				ScheduledJobsCount:      queueMetrics.Jobs.Scheduled,
-				RunningJobsCount:        queueMetrics.Jobs.Running,
-				UnfinishedJobsCount:     queueMetrics.Jobs.Total,
-				WaitingJobsCount:        queueMetrics.Jobs.Waiting,
-				IdleAgentCount:          queueMetrics.Agents.Idle,
-				BusyAgentCount:          queueMetrics.Agents.Busy,
-				TotalAgentCount:         queueMetrics.Agents.Total,
-				BusyAgentPercentage:     busyAgentPercentage(queueMetrics.Agents),
-				BintiRequiredAgentCount: queueMetrics.Jobs.Scheduled + queueMetrics.Jobs.Running,
-=======
 	// Handle any errors
 	if res.StatusCode != http.StatusOK {
 		// If it's json response, show the error message
@@ -332,7 +294,6 @@
 				return errors.New(errStruct.Message)
 			} else {
 				log.Printf("Failed to decode error: %v", err)
->>>>>>> 455a2fa4
 			}
 		}
 
@@ -354,14 +315,15 @@
 	result.Cluster = queueMetrics.Cluster.Name
 
 	result.Queues[queue] = map[string]int{
-		ScheduledJobsCount:  queueMetrics.Jobs.Scheduled,
-		RunningJobsCount:    queueMetrics.Jobs.Running,
-		UnfinishedJobsCount: queueMetrics.Jobs.Total,
-		WaitingJobsCount:    queueMetrics.Jobs.Waiting,
-		IdleAgentCount:      queueMetrics.Agents.Idle,
-		BusyAgentCount:      queueMetrics.Agents.Busy,
-		TotalAgentCount:     queueMetrics.Agents.Total,
-		BusyAgentPercentage: busyAgentPercentage(queueMetrics.Agents),
+		ScheduledJobsCount:      queueMetrics.Jobs.Scheduled,
+		RunningJobsCount:        queueMetrics.Jobs.Running,
+		UnfinishedJobsCount:     queueMetrics.Jobs.Total,
+		WaitingJobsCount:        queueMetrics.Jobs.Waiting,
+		IdleAgentCount:          queueMetrics.Agents.Idle,
+		BusyAgentCount:          queueMetrics.Agents.Busy,
+		TotalAgentCount:         queueMetrics.Agents.Total,
+		BusyAgentPercentage:     busyAgentPercentage(queueMetrics.Agents),
+		BintiRequiredAgentCount: queueMetrics.Jobs.Waiting + queueMetrics.Jobs.Running,
 	}
 	return nil
 }
