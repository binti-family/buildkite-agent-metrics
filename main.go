package main

import (
	"flag"
	"fmt"
	"io/ioutil"
	"log"
	"os"
	"strings"
	"time"

	"github.com/buildkite/buildkite-agent-metrics/backend"
	"github.com/buildkite/buildkite-agent-metrics/collector"
	"github.com/buildkite/buildkite-agent-metrics/version"
)

var bk backend.Backend

func main() {
	var (
		token       = flag.String("token", "", "A Buildkite Agent Registration Token")
		interval    = flag.Duration("interval", 0, "Update metrics every interval, rather than once")
		showVersion = flag.Bool("version", false, "Show the version")
		quiet       = flag.Bool("quiet", false, "Only print errors")
		debug       = flag.Bool("debug", false, "Show debug output")
		debugHttp   = flag.Bool("debug-http", false, "Show full http traces")
		dryRun      = flag.Bool("dry-run", false, "Whether to only print metrics")
		endpoint    = flag.String("endpoint", "https://agent.buildkite.com/v3", "A custom Buildkite Agent API endpoint")

		// backend config
		backendOpt     = flag.String("backend", "cloudwatch", "Specify the backend to use: cloudwatch, statsd, prometheus, stackdriver")
		statsdHost     = flag.String("statsd-host", "127.0.0.1:8125", "Specify the StatsD server")
		statsdTags     = flag.Bool("statsd-tags", false, "Whether your StatsD server supports tagging like Datadog")
		prometheusAddr = flag.String("prometheus-addr", ":8080", "Prometheus metrics transport bind address")
		prometheusPath = flag.String("prometheus-path", "/metrics", "Prometheus metrics transport path")
		clwRegion      = flag.String("cloudwatch-region", "", "AWS Region to connect to, defaults to $AWS_REGION or us-east-1")
		clwDimensions  = flag.String("cloudwatch-dimensions", "", "Cloudwatch dimensions to index metrics under, in the form of Key=Value, Other=Value")
		gcpProjectID   = flag.String("stackdriver-projectid", "", "Specify Stackdriver Project ID")
<<<<<<< HEAD
=======
		nrAppName      = flag.String("newrelic-app-name", "", "New Relic application name for metric events")
		nrLicenseKey   = flag.String("newrelic-license-key", "", "New Relic license key for publishing events")

		// filters
		queue = flag.String("queue", "", "Only include a specific queue")
>>>>>>> 68d13f40
	)

	// custom config for multiple queues
	var queues stringSliceFlag
	flag.Var(&queues, "queue", "Specific queues to process")

	flag.Parse()

	if *showVersion {
		fmt.Printf("buildkite-agent-metrics %s\n", version.Version)
		os.Exit(0)
	}

	if *token == "" {
		fmt.Println("Must provide a value for -token")
		os.Exit(1)
	}

	var err error
	switch strings.ToLower(*backendOpt) {
	case "cloudwatch":
		region := *clwRegion
		if envRegion := os.Getenv(`AWS_REGION`); region == "" && envRegion != "" {
			region = envRegion
		} else {
			region = `us-east-1`
		}
		dimensions, err := backend.ParseCloudWatchDimensions(*clwDimensions)
		if err != nil {
			fmt.Println(err)
			os.Exit(1)
		}
		bk = backend.NewCloudWatchBackend(region, dimensions)
	case "statsd":
		bk, err = backend.NewStatsDBackend(*statsdHost, *statsdTags)
		if err != nil {
			fmt.Printf("Error starting StatsD, err: %v\n", err)
			os.Exit(1)
		}
	case "prometheus":
		bk = backend.NewPrometheusBackend(*prometheusPath, *prometheusAddr)
	case "stackdriver":
		bk, err = backend.NewStackDriverBackend(*gcpProjectID)
		if err != nil {
			fmt.Printf("Error starting Stackdriver backend, err: %v\n", err)
			os.Exit(1)
		}
	case "newrelic":
		bk, err = backend.NewNewRelicBackend(*nrAppName, *nrLicenseKey)
		if err != nil {
			fmt.Printf("Error starting New Relic client: %v\n", err)
			os.Exit(1)
		}
	default:
		fmt.Println("Must provide a supported backend: cloudwatch, statsd, prometheus, stackdriver, newrelic")
		os.Exit(1)
	}

	if *quiet {
		log.SetOutput(ioutil.Discard)
	}

	userAgent := fmt.Sprintf("buildkite-agent-metrics/%s buildkite-agent-metrics-cli", version.Version)
	if *interval > 0 {
		userAgent += fmt.Sprintf(" interval=%s", *interval)
	}

	c := collector.Collector{
		UserAgent: userAgent,
		Endpoint:  *endpoint,
		Token:     *token,
		Queues:    []string(queues),
		Quiet:     *quiet,
		Debug:     *debug,
		DebugHttp: *debugHttp,
	}

	f := func() (time.Duration, error) {
		t := time.Now()

		result, err := c.Collect()
		if err != nil {
			return time.Duration(0), err
		}

		if !*dryRun {
			err = bk.Collect(result)
			if err != nil {
				return time.Duration(0), err
			}
		}

		log.Printf("Finished in %s", time.Now().Sub(t))
		return result.PollDuration, nil
	}

	minPollDuration, err := f()
	if err != nil {
		fmt.Println(err)
		os.Exit(1)
	}

	if *interval > 0 {
		for {
			waitTime := *interval

			// Respect the min poll duration returned by the API
			if *interval < minPollDuration {
				log.Printf("Increasing poll duration based on rate-limit headers")
				waitTime = minPollDuration
			}

			log.Printf("Waiting for %v (minimum of %v)", waitTime, minPollDuration)
			time.Sleep(waitTime)

			minPollDuration, err = f()
			if err != nil {
				fmt.Println(err)
				os.Exit(1)
			}
		}
	}
}

type stringSliceFlag []string

func (i *stringSliceFlag) String() string {
	return fmt.Sprintf("%v", *i)
}

func (i *stringSliceFlag) Set(value string) error {
	*i = append(*i, value)
	return nil
}<|MERGE_RESOLUTION|>--- conflicted
+++ resolved
@@ -36,14 +36,8 @@
 		clwRegion      = flag.String("cloudwatch-region", "", "AWS Region to connect to, defaults to $AWS_REGION or us-east-1")
 		clwDimensions  = flag.String("cloudwatch-dimensions", "", "Cloudwatch dimensions to index metrics under, in the form of Key=Value, Other=Value")
 		gcpProjectID   = flag.String("stackdriver-projectid", "", "Specify Stackdriver Project ID")
-<<<<<<< HEAD
-=======
 		nrAppName      = flag.String("newrelic-app-name", "", "New Relic application name for metric events")
 		nrLicenseKey   = flag.String("newrelic-license-key", "", "New Relic license key for publishing events")
-
-		// filters
-		queue = flag.String("queue", "", "Only include a specific queue")
->>>>>>> 68d13f40
 	)
 
 	// custom config for multiple queues
